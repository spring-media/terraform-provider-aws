---
layout: "aws"
page_title: "AWS: aws_lb_listener_rule"
sidebar_current: "docs-aws-resource-elbv2-listener-rule"
description: |-
  Provides a Load Balancer Listener Rule resource.
---

# aws_lb_listener_rule

Provides a Load Balancer Listener Rule resource.

~> **Note:** `aws_alb_listener_rule` is known as `aws_lb_listener_rule`. The functionality is identical.

## Example Usage

```hcl
resource "aws_lb" "front_end" {
  # ...
}

resource "aws_lb_listener" "front_end" {
  # Other parameters
}

resource "aws_lb_listener_rule" "static" {
  listener_arn = "${aws_lb_listener.front_end.arn}"
  priority     = 100

  action {
    type             = "forward"
    target_group_arn = "${aws_lb_target_group.static.arn}"
  }

  condition {
    field  = "path-pattern"
    values = ["/static/*"]
  }
}

# Forward action

resource "aws_lb_listener_rule" "host_based_routing" {
  listener_arn = "${aws_lb_listener.front_end.arn}"
  priority     = 99

  action {
    type             = "forward"
    target_group_arn = "${aws_lb_target_group.static.arn}"
  }

  condition {
    field  = "host-header"
    values = ["my-service.*.terraform.io"]
  }
}

# Redirect action

resource "aws_lb_listener_rule" "redirect_http_to_https" {
  listener_arn = "${aws_lb_listener.front_end.arn}"

  action {
    type = "redirect"

    redirect {
      port        = "443"
      protocol    = "HTTPS"
      status_code = "HTTP_301"
    }
  }

  condition {
    field  = "host-header"
    values = ["my-service.*.terraform.io"]
  }
}

# Fixed-response action

resource "aws_lb_listener_rule" "health_check" {
  listener_arn = "${aws_lb_listener.front_end.arn}"

  action {
    type = "fixed-response"

    fixed_response {
      content_type = "text/plain"
      message_body = "HEALTHY"
      status_code  = "200"
    }
  }

  condition {
    field  = "path-pattern"
    values = ["/health"]
  }
}

# Authenticate-cognito Action

resource "aws_cognito_user_pool" "pool" {
  # ...
}

resource "aws_cognito_user_pool_client" "client" {
  # ...
}

resource "aws_cognito_user_pool_domain" "domain" {
  # ...
}

resource "aws_lb_listener_rule" "admin" {
  listener_arn = "${aws_lb_listener.front_end.arn}"

  action {
<<<<<<< HEAD
    order = 1
    type  = "authenticate-cognito"
=======
    type = "authenticate-cognito"
>>>>>>> c5a6f809

    authenticate_cognito {
      user_pool_arn       = "${aws_cognito_user_pool.pool.arn}"
      user_pool_client_id = "${aws_cognito_user_pool_client.client.id}"
      user_pool_domain    = "${aws_cognito_user_pool_domain.domain.domain}"
    }
  }

  action {
    type             = "forward"
    target_group_arn = "${aws_lb_target_group.static.arn}"
  }
}

# Authenticate-oidc Action

resource "aws_lb_listener" "admin" {
  listener_arn = "${aws_lb_listener.front_end.arn}"

  action {
<<<<<<< HEAD
    order = 1
    type  = "authenticate-oidc"
=======
    type = "authenticate-oidc"
>>>>>>> c5a6f809

    authenticate_oidc {
      authorization_endpoint = "https://example.com/authorization_endpoint"
      client_id              = "client_id"
      client_secret          = "client_secret"
      issuer                 = "https://example.com"
      token_endpoint         = "https://example.com/token_endpoint"
      user_info_endpoint     = "https://example.com/user_info_endpoint"
    }
  }

  action {
    type             = "forward"
    target_group_arn = "${aws_lb_target_group.static.arn}"
  }
}
```

## Argument Reference

The following arguments are supported:

* `listener_arn` - (Required, Forces New Resource) The ARN of the listener to which to attach the rule.
* `priority` - (Optional) The priority for the rule between `1` and `50000`. Leaving it unset will automatically set the rule with next available priority after currently existing highest rule. A listener can't have multiple rules with the same priority.
* `action` - (Required) An Action block. Action blocks are documented below.
* `condition` - (Required) A Condition block. Condition blocks are documented below.

Action Blocks (for `action`) support the following:

* `type` - (Required) The type of routing action. Valid values are `forward`, `redirect`, `fixed-response`, `authenticate-cognito` and `authenticate-oidc`.
* `target_group_arn` - (Optional) The ARN of the Target Group to which to route traffic. Required if `type` is `forward`.
* `redirect` - (Optional) Information for creating a redirect action. Required if `type` is `redirect`.
* `fixed_response` - (Optional) Information for creating an action that returns a custom HTTP response. Required if `type` is `fixed-response`.
* `authenticate_cognito` - (Optional) Information for creating an authenticate action using Cognito. Required if `type` is `authenticate-cognito`.
* `authenticate_oidc` - (Optional) Information for creating an authenticate action using OIDC. Required if `type` is `authenticate-oidc`.

Redirect Blocks (for `redirect`) support the following:

~> **NOTE::** You can reuse URI components using the following reserved keywords: `#{protocol}`, `#{host}`, `#{port}`, `#{path}` (the leading "/" is removed) and `#{query}`.

* `host` - (Optional) The hostname. This component is not percent-encoded. The hostname can contain `#{host}`. Defaults to `#{host}`.
* `path` - (Optional) The absolute path, starting with the leading "/". This component is not percent-encoded. The path can contain #{host}, #{path}, and #{port}. Defaults to `/#{path}`.
* `port` - (Optional) The port. Specify a value from `1` to `65535` or `#{port}`. Defaults to `#{port}`.
* `protocol` - (Optional) The protocol. Valid values are `HTTP`, `HTTPS`, or `#{protocol}`. Defaults to `#{protocol}`.
* `query` - (Optional) The query parameters, URL-encoded when necessary, but not percent-encoded. Do not include the leading "?". Defaults to `#{query}`.
* `status_code` - (Required) The HTTP redirect code. The redirect is either permanent (`HTTP_301`) or temporary (`HTTP_302`).

Fixed-response Blocks (for `fixed_response`) support the following:

* `content_type` - (Required) The content type. Valid values are `text/plain`, `text/css`, `text/html`, `application/javascript` and `application/json`.
* `message_body` - (Optional) The message body.
* `status_code` - (Optional) The HTTP response code. Valid values are `2XX`, `4XX`, or `5XX`.

Authenticate Cognito Blocks (for `authenticate_cognito`) supports the following:

* `authentication_request_extra_params` - (Optional) The query parameters to include in the redirect request to the authorization endpoint. Max: 10.
* `on_unauthenticated_request` - (Optional) The behavior if the user is not authenticated. Valid values: `deny`, `allow` and `authenticate`
* `scope` - (Optional) The set of user claims to be requested from the IdP.
* `session_cookie_name` - (Optional) The name of the cookie used to maintain session information.
* `session_time_out` - (Optional) The maximum duration of the authentication session, in seconds.
* `user_pool_arn` - (Required) The ARN of the Cognito user pool.
* `user_pool_client_id` - (Required) The ID of the Cognito user pool client.
* `user_pool_domain` - (Required) The domain prefix or fully-qualified domain name of the Cognito user pool.

Authenticate OIDC Blocks (for `authenticate_oidc`) supports the following:

* `authentication_request_extra_params` - (Optional) The query parameters to include in the redirect request to the authorization endpoint. Max: 10.
* `authorization_endpoint` - (Required) The authorization endpoint of the IdP.
* `client_id` - (Required) The OAuth 2.0 client identifier.
* `client_secret` - (Required) The OAuth 2.0 client secret.
* `issuer` - (Required) The OIDC issuer identifier of the IdP.
* `on_unauthenticated_request` - (Optional) The behavior if the user is not authenticated. Valid values: `deny`, `allow` and `authenticate`
* `scope` - (Optional) The set of user claims to be requested from the IdP.
* `session_cookie_name` - (Optional) The name of the cookie used to maintain session information.
* `session_time_out` - (Optional) The maximum duration of the authentication session, in seconds.
* `token_endpoint` - (Required) The token endpoint of the IdP.
* `user_info_endpoint` - (Required) The user info endpoint of the IdP.

Authentication Request Extra Params Blocks (for `authentication_request_extra_params`) supports the following:

* `key` - (Required) The key of query parameter
* `value` - (Required) The value of query parameter

Condition Blocks (for `condition`) support the following:

* `field` - (Required) The name of the field. Must be one of `path-pattern` for path based routing or `host-header` for host based routing.
* `values` - (Required) The path patterns to match. A maximum of 1 can be defined.

## Attributes Reference

The following attributes are exported in addition to the arguments listed above:

* `id` - The ARN of the rule (matches `arn`)
* `arn` - The ARN of the rule (matches `id`)

## Import

Rules can be imported using their ARN, e.g.

```
$ terraform import aws_lb_listener_rule.front_end arn:aws:elasticloadbalancing:us-west-2:187416307283:listener-rule/app/test/8e4497da625e2d8a/9ab28ade35828f96/67b3d2d36dd7c26b
```<|MERGE_RESOLUTION|>--- conflicted
+++ resolved
@@ -115,12 +115,7 @@
   listener_arn = "${aws_lb_listener.front_end.arn}"
 
   action {
-<<<<<<< HEAD
-    order = 1
-    type  = "authenticate-cognito"
-=======
     type = "authenticate-cognito"
->>>>>>> c5a6f809
 
     authenticate_cognito {
       user_pool_arn       = "${aws_cognito_user_pool.pool.arn}"
@@ -141,12 +136,7 @@
   listener_arn = "${aws_lb_listener.front_end.arn}"
 
   action {
-<<<<<<< HEAD
-    order = 1
-    type  = "authenticate-oidc"
-=======
     type = "authenticate-oidc"
->>>>>>> c5a6f809
 
     authenticate_oidc {
       authorization_endpoint = "https://example.com/authorization_endpoint"
