--- conflicted
+++ resolved
@@ -116,10 +116,6 @@
 The following arguments are required:
 
 * `cluster_name` – (Required) Name of the EKS Cluster. Must be between 1-100 characters in length. Must begin with an alphanumeric character, and must only contain alphanumeric characters, dashes and underscores (`^[0-9A-Za-z][A-Za-z0-9\-_]+$`).
-<<<<<<< HEAD
-* `node_group_name` – (Required) Name of the EKS Node Group.
-=======
->>>>>>> 77463f6a
 * `node_role_arn` – (Required) Amazon Resource Name (ARN) of the IAM Role that provides permissions for the EKS Node Group.
 * `scaling_config` - (Required) Configuration block with scaling settings. Detailed below.
 * `subnet_ids` – (Required) Identifiers of EC2 Subnets to associate with the EKS Node Group. These subnets must have the following resource tag: `kubernetes.io/cluster/CLUSTER_NAME` (where `CLUSTER_NAME` is replaced with the name of the EKS Cluster).
