package aws

import (
	"fmt"
	"log"
	"os"
	"regexp"
	"strings"
	"testing"
	"time"

	"github.com/aws/aws-sdk-go/aws"
	"github.com/aws/aws-sdk-go/aws/awserr"
	"github.com/aws/aws-sdk-go/service/elasticache"
	"github.com/hashicorp/terraform-plugin-sdk/helper/acctest"
	"github.com/hashicorp/terraform-plugin-sdk/helper/resource"
	"github.com/hashicorp/terraform-plugin-sdk/terraform"
)

func init() {
	resource.AddTestSweepers("aws_elasticache_replication_group", &resource.Sweeper{
		Name: "aws_elasticache_replication_group",
		F:    testSweepElasticacheReplicationGroups,
	})
}

func testSweepElasticacheReplicationGroups(region string) error {
	client, err := sharedClientForRegion(region)
	if err != nil {
		return fmt.Errorf("error getting client: %s", err)
	}
	conn := client.(*AWSClient).elasticacheconn

	err = conn.DescribeReplicationGroupsPages(&elasticache.DescribeReplicationGroupsInput{}, func(page *elasticache.DescribeReplicationGroupsOutput, isLast bool) bool {
		if len(page.ReplicationGroups) == 0 {
			log.Print("[DEBUG] No Elasticache Replicaton Groups to sweep")
			return false
		}

		for _, replicationGroup := range page.ReplicationGroups {
			id := aws.StringValue(replicationGroup.ReplicationGroupId)

			log.Printf("[INFO] Deleting Elasticache Replication Group: %s", id)
			err := deleteElasticacheReplicationGroup(id, conn)
			if err != nil {
				log.Printf("[ERROR] Failed to delete Elasticache Replication Group (%s): %s", id, err)
			}
		}
		return !isLast
	})
	if err != nil {
		if testSweepSkipSweepError(err) {
			log.Printf("[WARN] Skipping Elasticache Replication Group sweep for %s: %s", region, err)
			return nil
		}
		return fmt.Errorf("Error retrieving Elasticache Replication Groups: %s", err)
	}
	return nil
}

func TestAccAWSElasticacheReplicationGroup_basic(t *testing.T) {
	oldvar := os.Getenv("AWS_DEFAULT_REGION")
	os.Setenv("AWS_DEFAULT_REGION", "us-east-1")
	defer os.Setenv("AWS_DEFAULT_REGION", oldvar)

	var rg elasticache.ReplicationGroup
	rName := acctest.RandomWithPrefix("tf-acc-test")
	resourceName := "aws_elasticache_replication_group.test"

	resource.ParallelTest(t, resource.TestCase{
		PreCheck:     func() { testAccPreCheck(t) },
		Providers:    testAccProviders,
		CheckDestroy: testAccCheckAWSElasticacheReplicationDestroy,
		Steps: []resource.TestStep{
			{
				Config: testAccAWSElasticacheReplicationGroupConfig(rName),
				Check: resource.ComposeTestCheckFunc(
					testAccCheckAWSElasticacheReplicationGroupExists(resourceName, &rg),
					resource.TestCheckResourceAttr(
						resourceName, "cluster_mode.#", "0"),
					resource.TestCheckResourceAttr(
						resourceName, "number_cache_clusters", "2"),
					resource.TestCheckResourceAttr(
						resourceName, "member_clusters.#", "2"),
					resource.TestCheckResourceAttr(
						resourceName, "auto_minor_version_upgrade", "false"),
				),
			},
			{
				ResourceName:            resourceName,
				ImportState:             true,
				ImportStateVerify:       true,
				ImportStateVerifyIgnore: []string{"apply_immediately"}, //not in the API
			},
		},
	})
}

func TestAccAWSElasticacheReplicationGroup_Uppercase(t *testing.T) {
	var rg elasticache.ReplicationGroup
	rName := acctest.RandomWithPrefix("tf-acc-test")
	resourceName := "aws_elasticache_replication_group.test"

	resource.ParallelTest(t, resource.TestCase{
		PreCheck:     func() { testAccPreCheck(t) },
		Providers:    testAccProviders,
		CheckDestroy: testAccCheckAWSElasticacheReplicationDestroy,
		Steps: []resource.TestStep{
			{
				Config: testAccAWSElasticacheReplicationGroupConfig_Uppercase(strings.ToUpper(rName)),
				Check: resource.ComposeTestCheckFunc(
					testAccCheckAWSElasticacheReplicationGroupExists(resourceName, &rg),
					resource.TestCheckResourceAttr(
						resourceName, "replication_group_id", rName),
				),
			},
			{
				ResourceName:            resourceName,
				ImportState:             true,
				ImportStateVerify:       true,
				ImportStateVerifyIgnore: []string{"apply_immediately"},
			},
		},
	})
}

func TestAccAWSElasticacheReplicationGroup_updateDescription(t *testing.T) {
	oldvar := os.Getenv("AWS_DEFAULT_REGION")
	os.Setenv("AWS_DEFAULT_REGION", "us-east-1")
	defer os.Setenv("AWS_DEFAULT_REGION", oldvar)

	var rg elasticache.ReplicationGroup
	rName := acctest.RandomWithPrefix("tf-acc-test")
	resourceName := "aws_elasticache_replication_group.test"

	resource.ParallelTest(t, resource.TestCase{
		PreCheck:     func() { testAccPreCheck(t) },
		Providers:    testAccProviders,
		CheckDestroy: testAccCheckAWSElasticacheReplicationDestroy,
		Steps: []resource.TestStep{
			{
				Config: testAccAWSElasticacheReplicationGroupConfig(rName),
				Check: resource.ComposeTestCheckFunc(
					testAccCheckAWSElasticacheReplicationGroupExists(resourceName, &rg),
					resource.TestCheckResourceAttr(
						resourceName, "number_cache_clusters", "2"),
					resource.TestCheckResourceAttr(
						resourceName, "replication_group_description", "test description"),
					resource.TestCheckResourceAttr(
						resourceName, "auto_minor_version_upgrade", "false"),
				),
			},
			{
				ResourceName:            resourceName,
				ImportState:             true,
				ImportStateVerify:       true,
				ImportStateVerifyIgnore: []string{"apply_immediately"},
			},
			{
				Config: testAccAWSElasticacheReplicationGroupConfigUpdatedDescription(rName),
				Check: resource.ComposeTestCheckFunc(
					testAccCheckAWSElasticacheReplicationGroupExists(resourceName, &rg),
					resource.TestCheckResourceAttr(
						resourceName, "number_cache_clusters", "2"),
					resource.TestCheckResourceAttr(
						resourceName, "replication_group_description", "updated description"),
					resource.TestCheckResourceAttr(
						resourceName, "auto_minor_version_upgrade", "true"),
				),
			},
		},
	})
}

func TestAccAWSElasticacheReplicationGroup_updateMaintenanceWindow(t *testing.T) {
	oldvar := os.Getenv("AWS_DEFAULT_REGION")
	os.Setenv("AWS_DEFAULT_REGION", "us-east-1")
	defer os.Setenv("AWS_DEFAULT_REGION", oldvar)

	var rg elasticache.ReplicationGroup
	rName := acctest.RandomWithPrefix("tf-acc-test")
	resourceName := "aws_elasticache_replication_group.test"

	resource.ParallelTest(t, resource.TestCase{
		PreCheck:     func() { testAccPreCheck(t) },
		Providers:    testAccProviders,
		CheckDestroy: testAccCheckAWSElasticacheReplicationDestroy,
		Steps: []resource.TestStep{
			{
				Config: testAccAWSElasticacheReplicationGroupConfig(rName),
				Check: resource.ComposeTestCheckFunc(
					testAccCheckAWSElasticacheReplicationGroupExists(resourceName, &rg),
					resource.TestCheckResourceAttr(
						resourceName, "maintenance_window", "tue:06:30-tue:07:30"),
				),
			},
			{
				ResourceName:            resourceName,
				ImportState:             true,
				ImportStateVerify:       true,
				ImportStateVerifyIgnore: []string{"apply_immediately"},
			},
			{
				Config: testAccAWSElasticacheReplicationGroupConfigUpdatedMaintenanceWindow(rName),
				Check: resource.ComposeTestCheckFunc(
					testAccCheckAWSElasticacheReplicationGroupExists(resourceName, &rg),
					resource.TestCheckResourceAttr(
						resourceName, "maintenance_window", "wed:03:00-wed:06:00"),
				),
			},
		},
	})
}

func TestAccAWSElasticacheReplicationGroup_updateNodeSize(t *testing.T) {
	oldvar := os.Getenv("AWS_DEFAULT_REGION")
	os.Setenv("AWS_DEFAULT_REGION", "us-east-1")
	defer os.Setenv("AWS_DEFAULT_REGION", oldvar)

	var rg elasticache.ReplicationGroup
	rName := acctest.RandomWithPrefix("tf-acc-test")
	resourceName := "aws_elasticache_replication_group.test"

	resource.ParallelTest(t, resource.TestCase{
		PreCheck:     func() { testAccPreCheck(t) },
		Providers:    testAccProviders,
		CheckDestroy: testAccCheckAWSElasticacheReplicationDestroy,
		Steps: []resource.TestStep{
			{
				Config: testAccAWSElasticacheReplicationGroupConfig(rName),
				Check: resource.ComposeTestCheckFunc(
					testAccCheckAWSElasticacheReplicationGroupExists(resourceName, &rg),
					resource.TestCheckResourceAttr(
						resourceName, "number_cache_clusters", "2"),
					resource.TestCheckResourceAttr(
						resourceName, "node_type", "cache.m1.small"),
				),
			},
			{
				ResourceName:            resourceName,
				ImportState:             true,
				ImportStateVerify:       true,
				ImportStateVerifyIgnore: []string{"apply_immediately"},
			},
			{
				Config: testAccAWSElasticacheReplicationGroupConfigUpdatedNodeSize(rName),
				Check: resource.ComposeTestCheckFunc(
					testAccCheckAWSElasticacheReplicationGroupExists(resourceName, &rg),
					resource.TestCheckResourceAttr(
						resourceName, "number_cache_clusters", "2"),
					resource.TestCheckResourceAttr(
						resourceName, "node_type", "cache.m1.medium"),
				),
			},
		},
	})
}

//This is a test to prove that we panic we get in https://github.com/hashicorp/terraform/issues/9097
func TestAccAWSElasticacheReplicationGroup_updateParameterGroup(t *testing.T) {
	var rg elasticache.ReplicationGroup
	parameterGroupResourceName1 := "aws_elasticache_parameter_group.test.0"
	parameterGroupResourceName2 := "aws_elasticache_parameter_group.test.1"
	resourceName := "aws_elasticache_replication_group.test"
	rName := acctest.RandomWithPrefix("tf-acc-test")

	resource.ParallelTest(t, resource.TestCase{
		PreCheck:     func() { testAccPreCheck(t) },
		Providers:    testAccProviders,
		CheckDestroy: testAccCheckAWSElasticacheReplicationDestroy,
		Steps: []resource.TestStep{
			{
				Config: testAccAWSElasticacheReplicationGroupConfigParameterGroupName(rName, 0),
				Check: resource.ComposeTestCheckFunc(
					testAccCheckAWSElasticacheReplicationGroupExists(resourceName, &rg),
					resource.TestCheckResourceAttrPair(resourceName, "parameter_group_name", parameterGroupResourceName1, "name"),
				),
			},
			{
				ResourceName:            resourceName,
				ImportState:             true,
				ImportStateVerify:       true,
				ImportStateVerifyIgnore: []string{"apply_immediately"},
			},
			{
				Config: testAccAWSElasticacheReplicationGroupConfigParameterGroupName(rName, 1),
				Check: resource.ComposeTestCheckFunc(
					testAccCheckAWSElasticacheReplicationGroupExists(resourceName, &rg),
					resource.TestCheckResourceAttrPair(resourceName, "parameter_group_name", parameterGroupResourceName2, "name"),
				),
			},
		},
	})
}

func TestAccAWSElasticacheReplicationGroup_vpc(t *testing.T) {
	var rg elasticache.ReplicationGroup
	resourceName := "aws_elasticache_replication_group.test"

	resource.ParallelTest(t, resource.TestCase{
		PreCheck:     func() { testAccPreCheck(t) },
		Providers:    testAccProviders,
		CheckDestroy: testAccCheckAWSElasticacheReplicationDestroy,
		Steps: []resource.TestStep{
			{
				Config: testAccAWSElasticacheReplicationGroupInVPCConfig,
				Check: resource.ComposeTestCheckFunc(
					testAccCheckAWSElasticacheReplicationGroupExists(resourceName, &rg),
					resource.TestCheckResourceAttr(
						resourceName, "number_cache_clusters", "1"),
					resource.TestCheckResourceAttr(
						resourceName, "auto_minor_version_upgrade", "false"),
				),
			},
			{
				ResourceName:            resourceName,
				ImportState:             true,
				ImportStateVerify:       true,
				ImportStateVerifyIgnore: []string{"apply_immediately", "availability_zones"},
			},
		},
	})
}

func TestAccAWSElasticacheReplicationGroup_multiAzInVpc(t *testing.T) {
	var rg elasticache.ReplicationGroup
	resourceName := "aws_elasticache_replication_group.test"

	resource.ParallelTest(t, resource.TestCase{
		PreCheck:     func() { testAccPreCheck(t) },
		Providers:    testAccProviders,
		CheckDestroy: testAccCheckAWSElasticacheReplicationDestroy,
		Steps: []resource.TestStep{
			{
				Config: testAccAWSElasticacheReplicationGroupMultiAZInVPCConfig,
				Check: resource.ComposeTestCheckFunc(
					testAccCheckAWSElasticacheReplicationGroupExists(resourceName, &rg),
					resource.TestCheckResourceAttr(
						resourceName, "number_cache_clusters", "2"),
					resource.TestCheckResourceAttr(
						resourceName, "automatic_failover_enabled", "true"),
					resource.TestCheckResourceAttr(
						resourceName, "snapshot_window", "02:00-03:00"),
					resource.TestCheckResourceAttr(
						resourceName, "snapshot_retention_limit", "7"),
					resource.TestCheckResourceAttrSet(
<<<<<<< HEAD
						"aws_elasticache_replication_group.bar", "primary_endpoint_address"),
					resource.TestCheckResourceAttrSet(
						"aws_elasticache_replication_group.bar", "reader_endpoint_address"),
=======
						resourceName, "primary_endpoint_address"),
>>>>>>> d9d419d7
				),
			},
			{
				ResourceName:            resourceName,
				ImportState:             true,
				ImportStateVerify:       true,
				ImportStateVerifyIgnore: []string{"apply_immediately", "availability_zones"},
			},
		},
	})
}

func TestAccAWSElasticacheReplicationGroup_redisClusterInVpc2(t *testing.T) {
	var rg elasticache.ReplicationGroup
	resourceName := "aws_elasticache_replication_group.test"

	resource.ParallelTest(t, resource.TestCase{
		PreCheck:     func() { testAccPreCheck(t) },
		Providers:    testAccProviders,
		CheckDestroy: testAccCheckAWSElasticacheReplicationDestroy,
		Steps: []resource.TestStep{
			{
				Config: testAccAWSElasticacheReplicationGroupRedisClusterInVPCConfig,
				Check: resource.ComposeTestCheckFunc(
					testAccCheckAWSElasticacheReplicationGroupExists(resourceName, &rg),
					resource.TestCheckResourceAttr(
						resourceName, "number_cache_clusters", "2"),
					resource.TestCheckResourceAttr(
						resourceName, "automatic_failover_enabled", "false"),
					resource.TestCheckResourceAttr(
						resourceName, "snapshot_window", "02:00-03:00"),
					resource.TestCheckResourceAttr(
						resourceName, "snapshot_retention_limit", "7"),
					resource.TestCheckResourceAttrSet(
<<<<<<< HEAD
						"aws_elasticache_replication_group.bar", "primary_endpoint_address"),
					resource.TestCheckResourceAttrSet(
						"aws_elasticache_replication_group.bar", "reader_endpoint_address"),
=======
						resourceName, "primary_endpoint_address"),
>>>>>>> d9d419d7
				),
			},
			{
				ResourceName:            resourceName,
				ImportState:             true,
				ImportStateVerify:       true,
				ImportStateVerifyIgnore: []string{"apply_immediately", "availability_zones"},
			},
		},
	})
}

func TestAccAWSElasticacheReplicationGroup_ClusterMode_Basic(t *testing.T) {
	var rg elasticache.ReplicationGroup
	rName := acctest.RandomWithPrefix("tf-acc-test")
	resourceName := "aws_elasticache_replication_group.test"

	resource.ParallelTest(t, resource.TestCase{
		PreCheck:     func() { testAccPreCheck(t) },
		Providers:    testAccProviders,
		CheckDestroy: testAccCheckAWSElasticacheReplicationDestroy,
		Steps: []resource.TestStep{
			{
				Config: testAccAWSElasticacheReplicationGroupNativeRedisClusterConfig(rName, 2, 1),
				Check: resource.ComposeTestCheckFunc(
					testAccCheckAWSElasticacheReplicationGroupExists(resourceName, &rg),
					resource.TestCheckResourceAttr(resourceName, "number_cache_clusters", "4"),
					resource.TestCheckResourceAttr(resourceName, "cluster_mode.#", "1"),
					resource.TestCheckResourceAttr(resourceName, "cluster_mode.0.num_node_groups", "2"),
					resource.TestCheckResourceAttr(resourceName, "cluster_mode.0.replicas_per_node_group", "1"),
					resource.TestCheckResourceAttr(resourceName, "port", "6379"),
					resource.TestCheckResourceAttrSet(resourceName, "configuration_endpoint_address"),
				),
			},
			{
				ResourceName:            resourceName,
				ImportState:             true,
				ImportStateVerify:       true,
				ImportStateVerifyIgnore: []string{"apply_immediately"},
			},
		},
	})
}

func TestAccAWSElasticacheReplicationGroup_ClusterMode_NumNodeGroups(t *testing.T) {
	var rg elasticache.ReplicationGroup
	rName := acctest.RandomWithPrefix("tf-acc-test")
	resourceName := "aws_elasticache_replication_group.test"

	resource.ParallelTest(t, resource.TestCase{
		PreCheck:     func() { testAccPreCheck(t) },
		Providers:    testAccProviders,
		CheckDestroy: testAccCheckAWSElasticacheReplicationDestroy,
		Steps: []resource.TestStep{
			{
				Config: testAccAWSElasticacheReplicationGroupNativeRedisClusterConfig(rName, 3, 1),
				Check: resource.ComposeTestCheckFunc(
					testAccCheckAWSElasticacheReplicationGroupExists(resourceName, &rg),
					resource.TestCheckResourceAttr(resourceName, "number_cache_clusters", "6"),
					resource.TestCheckResourceAttr(resourceName, "cluster_mode.#", "1"),
					resource.TestCheckResourceAttr(resourceName, "cluster_mode.0.num_node_groups", "3"),
					resource.TestCheckResourceAttr(resourceName, "cluster_mode.0.replicas_per_node_group", "1"),
				),
			},
			{
				ResourceName:            resourceName,
				ImportState:             true,
				ImportStateVerify:       true,
				ImportStateVerifyIgnore: []string{"apply_immediately"},
			},
			{
				Config: testAccAWSElasticacheReplicationGroupNativeRedisClusterConfig(rName, 1, 1),
				Check: resource.ComposeTestCheckFunc(
					testAccCheckAWSElasticacheReplicationGroupExists(resourceName, &rg),
					resource.TestCheckResourceAttr(resourceName, "number_cache_clusters", "2"),
					resource.TestCheckResourceAttr(resourceName, "cluster_mode.#", "1"),
					resource.TestCheckResourceAttr(resourceName, "cluster_mode.0.num_node_groups", "1"),
					resource.TestCheckResourceAttr(resourceName, "cluster_mode.0.replicas_per_node_group", "1"),
				),
			},
			{
				Config: testAccAWSElasticacheReplicationGroupNativeRedisClusterConfig(rName, 2, 1),
				Check: resource.ComposeTestCheckFunc(
					testAccCheckAWSElasticacheReplicationGroupExists(resourceName, &rg),
					resource.TestCheckResourceAttr(resourceName, "number_cache_clusters", "4"),
					resource.TestCheckResourceAttr(resourceName, "cluster_mode.#", "1"),
					resource.TestCheckResourceAttr(resourceName, "cluster_mode.0.num_node_groups", "2"),
					resource.TestCheckResourceAttr(resourceName, "cluster_mode.0.replicas_per_node_group", "1"),
				),
			},
		},
	})
}

func TestAccAWSElasticacheReplicationGroup_clusteringAndCacheNodesCausesError(t *testing.T) {
	rInt := acctest.RandInt()
	rName := acctest.RandomWithPrefix("tf-acc-test")

	resource.ParallelTest(t, resource.TestCase{
		PreCheck:     func() { testAccPreCheck(t) },
		Providers:    testAccProviders,
		CheckDestroy: testAccCheckAWSElasticacheReplicationDestroy,
		Steps: []resource.TestStep{
			{
				Config:      testAccAWSElasticacheReplicationGroupNativeRedisClusterErrorConfig(rInt, rName),
				ExpectError: regexp.MustCompile("Either `number_cache_clusters` or `cluster_mode` must be set"),
			},
		},
	})
}

func TestAccAWSElasticacheReplicationGroup_enableSnapshotting(t *testing.T) {
	oldvar := os.Getenv("AWS_DEFAULT_REGION")
	os.Setenv("AWS_DEFAULT_REGION", "us-east-1")
	defer os.Setenv("AWS_DEFAULT_REGION", oldvar)

	var rg elasticache.ReplicationGroup
	rName := acctest.RandomWithPrefix("tf-acc-test")
	resourceName := "aws_elasticache_replication_group.test"

	resource.ParallelTest(t, resource.TestCase{
		PreCheck:     func() { testAccPreCheck(t) },
		Providers:    testAccProviders,
		CheckDestroy: testAccCheckAWSElasticacheReplicationDestroy,
		Steps: []resource.TestStep{
			{
				Config: testAccAWSElasticacheReplicationGroupConfig(rName),
				Check: resource.ComposeTestCheckFunc(
					testAccCheckAWSElasticacheReplicationGroupExists(resourceName, &rg),
					resource.TestCheckResourceAttr(
						resourceName, "snapshot_retention_limit", "0"),
				),
			},
			{
				ResourceName:            resourceName,
				ImportState:             true,
				ImportStateVerify:       true,
				ImportStateVerifyIgnore: []string{"apply_immediately"},
			},
			{
				Config: testAccAWSElasticacheReplicationGroupConfigEnableSnapshotting(rName),
				Check: resource.ComposeTestCheckFunc(
					testAccCheckAWSElasticacheReplicationGroupExists(resourceName, &rg),
					resource.TestCheckResourceAttr(
						resourceName, "snapshot_retention_limit", "2"),
				),
			},
		},
	})
}

func TestAccAWSElasticacheReplicationGroup_enableAuthTokenTransitEncryption(t *testing.T) {
	var rg elasticache.ReplicationGroup
	resourceName := "aws_elasticache_replication_group.test"

	resource.ParallelTest(t, resource.TestCase{
		PreCheck:     func() { testAccPreCheck(t) },
		Providers:    testAccProviders,
		CheckDestroy: testAccCheckAWSElasticacheReplicationDestroy,
		Steps: []resource.TestStep{
			{
				Config: testAccAWSElasticacheReplicationGroup_EnableAuthTokenTransitEncryptionConfig(acctest.RandInt(), acctest.RandString(10), acctest.RandString(16)),
				Check: resource.ComposeTestCheckFunc(
					testAccCheckAWSElasticacheReplicationGroupExists(resourceName, &rg),
					resource.TestCheckResourceAttr(
						resourceName, "transit_encryption_enabled", "true"),
				),
			},
			{
				ResourceName:            resourceName,
				ImportState:             true,
				ImportStateVerify:       true,
				ImportStateVerifyIgnore: []string{"apply_immediately", "auth_token", "availability_zones"},
			},
		},
	})
}

func TestAccAWSElasticacheReplicationGroup_enableAtRestEncryption(t *testing.T) {
	var rg elasticache.ReplicationGroup
	resourceName := "aws_elasticache_replication_group.test"

	resource.ParallelTest(t, resource.TestCase{
		PreCheck:     func() { testAccPreCheck(t) },
		Providers:    testAccProviders,
		CheckDestroy: testAccCheckAWSElasticacheReplicationDestroy,
		Steps: []resource.TestStep{
			{
				Config: testAccAWSElasticacheReplicationGroup_EnableAtRestEncryptionConfig(acctest.RandInt(), acctest.RandString(10)),
				Check: resource.ComposeTestCheckFunc(
					testAccCheckAWSElasticacheReplicationGroupExists(resourceName, &rg),
					resource.TestCheckResourceAttr(
						resourceName, "at_rest_encryption_enabled", "true"),
				),
			},
			{
				ResourceName:            resourceName,
				ImportState:             true,
				ImportStateVerify:       true,
				ImportStateVerifyIgnore: []string{"apply_immediately", "availability_zones"},
			},
		},
	})
}

func TestAccAWSElasticacheReplicationGroup_useCmkKmsKeyId(t *testing.T) {
	var rg elasticache.ReplicationGroup
	resource.ParallelTest(t, resource.TestCase{
		PreCheck:     func() { testAccPreCheck(t) },
		Providers:    testAccProviders,
		CheckDestroy: testAccCheckAWSElasticacheReplicationDestroy,
		Steps: []resource.TestStep{
			{
				Config: testAccAWSElasticacheReplicationGroup_UseCmkKmsKeyId(acctest.RandInt(), acctest.RandString(10)),
				Check: resource.ComposeTestCheckFunc(
					testAccCheckAWSElasticacheReplicationGroupExists("aws_elasticache_replication_group.bar", &rg),
					resource.TestCheckResourceAttrSet("aws_elasticache_replication_group.bar", "kms_key_id"),
				),
			},
		},
	})
}

func TestAccAWSElasticacheReplicationGroup_NumberCacheClusters(t *testing.T) {
	var replicationGroup elasticache.ReplicationGroup
	rName := acctest.RandomWithPrefix("tf-acc-test")
	resourceName := "aws_elasticache_replication_group.test"

	resource.ParallelTest(t, resource.TestCase{
		PreCheck:     func() { testAccPreCheck(t) },
		Providers:    testAccProviders,
		CheckDestroy: testAccCheckAWSElasticacheReplicationDestroy,
		Steps: []resource.TestStep{
			{
				Config: testAccAWSElasticacheReplicationGroupConfig_NumberCacheClusters(rName, 2, false),
				Check: resource.ComposeTestCheckFunc(
					testAccCheckAWSElasticacheReplicationGroupExists(resourceName, &replicationGroup),
					resource.TestCheckResourceAttr(resourceName, "automatic_failover_enabled", "false"),
					resource.TestCheckResourceAttr(resourceName, "number_cache_clusters", "2"),
				),
			},
			{
				ResourceName:            resourceName,
				ImportState:             true,
				ImportStateVerify:       true,
				ImportStateVerifyIgnore: []string{"apply_immediately"},
			},
			{
				Config: testAccAWSElasticacheReplicationGroupConfig_NumberCacheClusters(rName, 4, false),
				Check: resource.ComposeTestCheckFunc(
					testAccCheckAWSElasticacheReplicationGroupExists(resourceName, &replicationGroup),
					resource.TestCheckResourceAttr(resourceName, "automatic_failover_enabled", "false"),
					resource.TestCheckResourceAttr(resourceName, "number_cache_clusters", "4"),
				),
			},
			{
				Config: testAccAWSElasticacheReplicationGroupConfig_NumberCacheClusters(rName, 2, false),
				Check: resource.ComposeTestCheckFunc(
					testAccCheckAWSElasticacheReplicationGroupExists(resourceName, &replicationGroup),
					resource.TestCheckResourceAttr(resourceName, "automatic_failover_enabled", "false"),
					resource.TestCheckResourceAttr(resourceName, "number_cache_clusters", "2"),
				),
			},
		},
	})
}

func TestAccAWSElasticacheReplicationGroup_NumberCacheClusters_Failover_AutoFailoverDisabled(t *testing.T) {
	var replicationGroup elasticache.ReplicationGroup
	rName := acctest.RandomWithPrefix("tf-acc-test")
	resourceName := "aws_elasticache_replication_group.test"

	resource.ParallelTest(t, resource.TestCase{
		PreCheck:     func() { testAccPreCheck(t) },
		Providers:    testAccProviders,
		CheckDestroy: testAccCheckAWSElasticacheReplicationDestroy,
		Steps: []resource.TestStep{
			{
				Config: testAccAWSElasticacheReplicationGroupConfig_NumberCacheClusters(rName, 3, false),
				Check: resource.ComposeTestCheckFunc(
					testAccCheckAWSElasticacheReplicationGroupExists(resourceName, &replicationGroup),
					resource.TestCheckResourceAttr(resourceName, "automatic_failover_enabled", "false"),
					resource.TestCheckResourceAttr(resourceName, "number_cache_clusters", "3"),
				),
			},
			{
				ResourceName:            resourceName,
				ImportState:             true,
				ImportStateVerify:       true,
				ImportStateVerifyIgnore: []string{"apply_immediately"},
			},
			{
				PreConfig: func() {
					// Simulate failover so primary is on node we are trying to delete
					conn := testAccProvider.Meta().(*AWSClient).elasticacheconn
					input := &elasticache.ModifyReplicationGroupInput{
						ApplyImmediately:   aws.Bool(true),
						PrimaryClusterId:   aws.String(fmt.Sprintf("%s-003", rName)),
						ReplicationGroupId: aws.String(rName),
					}
					if _, err := conn.ModifyReplicationGroup(input); err != nil {
						t.Fatalf("error setting new primary cache cluster: %s", err)
					}
					if err := waitForModifyElasticacheReplicationGroup(conn, rName, 40*time.Minute); err != nil {
						t.Fatalf("error waiting for new primary cache cluster: %s", err)
					}
				},
				Config: testAccAWSElasticacheReplicationGroupConfig_NumberCacheClusters(rName, 2, false),
				Check: resource.ComposeTestCheckFunc(
					testAccCheckAWSElasticacheReplicationGroupExists(resourceName, &replicationGroup),
					resource.TestCheckResourceAttr(resourceName, "automatic_failover_enabled", "false"),
					resource.TestCheckResourceAttr(resourceName, "number_cache_clusters", "2"),
				),
			},
		},
	})
}

func TestAccAWSElasticacheReplicationGroup_NumberCacheClusters_Failover_AutoFailoverEnabled(t *testing.T) {
	var replicationGroup elasticache.ReplicationGroup
	rName := acctest.RandomWithPrefix("tf-acc-test")
	resourceName := "aws_elasticache_replication_group.test"

	resource.ParallelTest(t, resource.TestCase{
		PreCheck:     func() { testAccPreCheck(t) },
		Providers:    testAccProviders,
		CheckDestroy: testAccCheckAWSElasticacheReplicationDestroy,
		Steps: []resource.TestStep{
			{
				Config: testAccAWSElasticacheReplicationGroupConfig_NumberCacheClusters(rName, 3, true),
				Check: resource.ComposeTestCheckFunc(
					testAccCheckAWSElasticacheReplicationGroupExists(resourceName, &replicationGroup),
					resource.TestCheckResourceAttr(resourceName, "automatic_failover_enabled", "true"),
					resource.TestCheckResourceAttr(resourceName, "number_cache_clusters", "3"),
				),
			},
			{
				PreConfig: func() {
					// Simulate failover so primary is on node we are trying to delete
					conn := testAccProvider.Meta().(*AWSClient).elasticacheconn

					// Must disable automatic failover first
					var input *elasticache.ModifyReplicationGroupInput = &elasticache.ModifyReplicationGroupInput{
						ApplyImmediately:         aws.Bool(true),
						AutomaticFailoverEnabled: aws.Bool(false),
						ReplicationGroupId:       aws.String(rName),
					}
					if _, err := conn.ModifyReplicationGroup(input); err != nil {
						t.Fatalf("error disabling automatic failover: %s", err)
					}
					if err := waitForModifyElasticacheReplicationGroup(conn, rName, 40*time.Minute); err != nil {
						t.Fatalf("error waiting for disabling automatic failover: %s", err)
					}

					// Failover
					input = &elasticache.ModifyReplicationGroupInput{
						ApplyImmediately:   aws.Bool(true),
						PrimaryClusterId:   aws.String(fmt.Sprintf("%s-003", rName)),
						ReplicationGroupId: aws.String(rName),
					}
					if _, err := conn.ModifyReplicationGroup(input); err != nil {
						t.Fatalf("error setting new primary cache cluster: %s", err)
					}
					if err := waitForModifyElasticacheReplicationGroup(conn, rName, 40*time.Minute); err != nil {
						t.Fatalf("error waiting for new primary cache cluster: %s", err)
					}

					// Re-enable automatic failover like nothing ever happened
					input = &elasticache.ModifyReplicationGroupInput{
						ApplyImmediately:         aws.Bool(true),
						AutomaticFailoverEnabled: aws.Bool(true),
						ReplicationGroupId:       aws.String(rName),
					}
					if _, err := conn.ModifyReplicationGroup(input); err != nil {
						t.Fatalf("error enabled automatic failover: %s", err)
					}
					if err := waitForModifyElasticacheReplicationGroup(conn, rName, 40*time.Minute); err != nil {
						t.Fatalf("error waiting for enabled automatic failover: %s", err)
					}
				},
				Config: testAccAWSElasticacheReplicationGroupConfig_NumberCacheClusters(rName, 2, true),
				Check: resource.ComposeTestCheckFunc(
					testAccCheckAWSElasticacheReplicationGroupExists(resourceName, &replicationGroup),
					resource.TestCheckResourceAttr(resourceName, "automatic_failover_enabled", "true"),
					resource.TestCheckResourceAttr(resourceName, "number_cache_clusters", "2"),
				),
			},
		},
	})
}

func TestResourceAWSElastiCacheReplicationGroupEngineValidation(t *testing.T) {
	cases := []struct {
		Value    string
		ErrCount int
	}{
		{
			Value:    "Redis",
			ErrCount: 0,
		},
		{
			Value:    "REDIS",
			ErrCount: 0,
		},
		{
			Value:    "memcached",
			ErrCount: 1,
		},
	}

	for _, tc := range cases {
		_, errors := validateAwsElastiCacheReplicationGroupEngine(tc.Value, "aws_elasticache_replication_group_engine")

		if len(errors) != tc.ErrCount {
			t.Fatalf("Expected the ElastiCache Replication Group Engine to trigger a validation error")
		}
	}
}

func testAccCheckAWSElasticacheReplicationGroupExists(n string, v *elasticache.ReplicationGroup) resource.TestCheckFunc {
	return func(s *terraform.State) error {
		rs, ok := s.RootModule().Resources[n]
		if !ok {
			return fmt.Errorf("Not found: %s", n)
		}

		if rs.Primary.ID == "" {
			return fmt.Errorf("No replication group ID is set")
		}

		conn := testAccProvider.Meta().(*AWSClient).elasticacheconn
		res, err := conn.DescribeReplicationGroups(&elasticache.DescribeReplicationGroupsInput{
			ReplicationGroupId: aws.String(rs.Primary.ID),
		})
		if err != nil {
			return fmt.Errorf("Elasticache error: %v", err)
		}

		for _, rg := range res.ReplicationGroups {
			if *rg.ReplicationGroupId == rs.Primary.ID {
				*v = *rg
			}
		}

		return nil
	}
}

func testAccCheckAWSElasticacheReplicationDestroy(s *terraform.State) error {
	conn := testAccProvider.Meta().(*AWSClient).elasticacheconn

	for _, rs := range s.RootModule().Resources {
		if rs.Type != "aws_elasticache_replication_group" {
			continue
		}
		res, err := conn.DescribeReplicationGroups(&elasticache.DescribeReplicationGroupsInput{
			ReplicationGroupId: aws.String(rs.Primary.ID),
		})
		if err != nil {
			// Verify the error is what we want
			if awsErr, ok := err.(awserr.Error); ok && awsErr.Code() == "ReplicationGroupNotFoundFault" {
				continue
			}
			return err
		}
		if len(res.ReplicationGroups) > 0 {
			return fmt.Errorf("still exist.")
		}
	}
	return nil
}

func testAccAWSElasticacheReplicationGroupConfig(rName string) string {
	return fmt.Sprintf(`
provider "aws" {
  region = "us-east-1"
}

resource "aws_security_group" "test" {
  name        = %[1]q
  description = "tf-test-security-group-descr"

  ingress {
    from_port   = -1
    to_port     = -1
    protocol    = "icmp"
    cidr_blocks = ["0.0.0.0/0"]
  }
}

resource "aws_elasticache_security_group" "test" {
  name                 = %[1]q
  description          = "tf-test-security-group-descr"
  security_group_names = ["${aws_security_group.test.name}"]
}

resource "aws_elasticache_replication_group" "test" {
  replication_group_id          = %[1]q
  replication_group_description = "test description"
  node_type                     = "cache.m1.small"
  number_cache_clusters         = 2
  port                          = 6379
  security_group_names          = ["${aws_elasticache_security_group.test.name}"]
  apply_immediately             = true
  auto_minor_version_upgrade    = false
  maintenance_window            = "tue:06:30-tue:07:30"
  snapshot_window               = "01:00-02:00"
}
`, rName)
}

func testAccAWSElasticacheReplicationGroupConfig_Uppercase(rName string) string {
	return fmt.Sprintf(`
data "aws_availability_zones" "available" {
  state = "available"
}

resource "aws_vpc" "test" {
  cidr_block = "192.168.0.0/16"

  tags = {
    Name = "terraform-testacc-elasticache-replication-group-number-cache-clusters"
  }
}

resource "aws_subnet" "test" {
  count = 2

  availability_zone = "${data.aws_availability_zones.available.names[count.index]}"
  cidr_block        = "192.168.${count.index}.0/24"
  vpc_id            = "${aws_vpc.test.id}"

  tags = {
    Name = "tf-acc-elasticache-replication-group-number-cache-clusters"
  }
}

resource "aws_elasticache_subnet_group" "test" {
  name       = %[1]q
  subnet_ids = ["${aws_subnet.test.*.id[0]}", "${aws_subnet.test.*.id[1]}"]
}

resource "aws_elasticache_replication_group" "test" {
  node_type                     = "cache.t2.micro"
  number_cache_clusters         = 1
  port                          = 6379
  replication_group_description = "test description"
  replication_group_id          = %[1]q
  subnet_group_name             = "${aws_elasticache_subnet_group.test.name}"
}
`, rName)
}

func testAccAWSElasticacheReplicationGroupConfigEnableSnapshotting(rName string) string {
	return fmt.Sprintf(`
provider "aws" {
  region = "us-east-1"
}

resource "aws_security_group" "test" {
  name        = %[1]q
  description = "tf-test-security-group-descr"

  ingress {
    from_port   = -1
    to_port     = -1
    protocol    = "icmp"
    cidr_blocks = ["0.0.0.0/0"]
  }
}

resource "aws_elasticache_security_group" "test" {
  name                 = %[1]q
  description          = "tf-test-security-group-descr"
  security_group_names = ["${aws_security_group.test.name}"]
}

resource "aws_elasticache_replication_group" "test" {
  replication_group_id          = %[1]q
  replication_group_description = "test description"
  node_type                     = "cache.m1.small"
  number_cache_clusters         = 2
  port                          = 6379
  security_group_names          = ["${aws_elasticache_security_group.test.name}"]
  apply_immediately             = true
  auto_minor_version_upgrade    = false
  maintenance_window            = "tue:06:30-tue:07:30"
  snapshot_window               = "01:00-02:00"
  snapshot_retention_limit      = 2
}
`, rName)
}

func testAccAWSElasticacheReplicationGroupConfigParameterGroupName(rName string, parameterGroupNameIndex int) string {
	return fmt.Sprintf(`
resource "aws_elasticache_parameter_group" "test" {
  count = 2

  # We do not have a data source for "latest" Elasticache family
  # so unfortunately we must hardcode this for now
  family = "redis5.0"

  name = "%[1]s-${count.index}"

  parameter {
    name  = "maxmemory-policy"
    value = "allkeys-lru"
  }
}

resource "aws_elasticache_replication_group" "test" {
  apply_immediately             = true
  node_type                     = "cache.m1.small"
  number_cache_clusters         = 2
  parameter_group_name          = "${aws_elasticache_parameter_group.test.*.name[%[2]d]}"
  replication_group_description = "test description"
  replication_group_id          = %[1]q
}
`, rName, parameterGroupNameIndex)
}

func testAccAWSElasticacheReplicationGroupConfigUpdatedDescription(rName string) string {
	return fmt.Sprintf(`
provider "aws" {
  region = "us-east-1"
}

resource "aws_security_group" "test" {
  name        = %[1]q
  description = "tf-test-security-group-descr"

  ingress {
    from_port   = -1
    to_port     = -1
    protocol    = "icmp"
    cidr_blocks = ["0.0.0.0/0"]
  }
}

resource "aws_elasticache_security_group" "test" {
  name                 = %[1]q
  description          = "tf-test-security-group-descr"
  security_group_names = ["${aws_security_group.test.name}"]
}

resource "aws_elasticache_replication_group" "test" {
  replication_group_id          = %[1]q
  replication_group_description = "updated description"
  node_type                     = "cache.m1.small"
  number_cache_clusters         = 2
  port                          = 6379
  security_group_names          = ["${aws_elasticache_security_group.test.name}"]
  apply_immediately             = true
  auto_minor_version_upgrade    = true
}
`, rName)
}

func testAccAWSElasticacheReplicationGroupConfigUpdatedMaintenanceWindow(rName string) string {
	return fmt.Sprintf(`
provider "aws" {
  region = "us-east-1"
}

resource "aws_security_group" "test" {
  name        = %[1]q
  description = "tf-test-security-group-descr"

  ingress {
    from_port   = -1
    to_port     = -1
    protocol    = "icmp"
    cidr_blocks = ["0.0.0.0/0"]
  }
}

resource "aws_elasticache_security_group" "test" {
  name                 = %[1]q
  description          = "tf-test-security-group-descr"
  security_group_names = ["${aws_security_group.test.name}"]
}

resource "aws_elasticache_replication_group" "test" {
  replication_group_id          = %[1]q
  replication_group_description = "updated description"
  node_type                     = "cache.m1.small"
  number_cache_clusters         = 2
  port                          = 6379
  security_group_names          = ["${aws_elasticache_security_group.test.name}"]
  apply_immediately             = true
  auto_minor_version_upgrade    = true
  maintenance_window            = "wed:03:00-wed:06:00"
  snapshot_window               = "01:00-02:00"
}
`, rName)
}

func testAccAWSElasticacheReplicationGroupConfigUpdatedNodeSize(rName string) string {
	return fmt.Sprintf(`
provider "aws" {
  region = "us-east-1"
}

resource "aws_security_group" "test" {
  name        = %[1]q
  description = "tf-test-security-group-descr"

  ingress {
    from_port   = -1
    to_port     = -1
    protocol    = "icmp"
    cidr_blocks = ["0.0.0.0/0"]
  }
}

resource "aws_elasticache_security_group" "test" {
  name                 = %[1]q
  description          = "tf-test-security-group-descr"
  security_group_names = ["${aws_security_group.test.name}"]
}

resource "aws_elasticache_replication_group" "test" {
  replication_group_id          = %[1]q
  replication_group_description = "updated description"
  node_type                     = "cache.m1.medium"
  number_cache_clusters         = 2
  port                          = 6379
  security_group_names          = ["${aws_elasticache_security_group.test.name}"]
  apply_immediately             = true
}
`, rName)
}

var testAccAWSElasticacheReplicationGroupInVPCConfig = fmt.Sprintf(`
data "aws_availability_zones" "available" {
  # InvalidParameterValue: Specified node type cache.m1.small is not available in AZ us-east-1b.
  blacklisted_zone_ids = ["use1-az1"]
  state                = "available"
}

resource "aws_vpc" "test" {
    cidr_block = "192.168.0.0/16"
  tags = {
        Name = "terraform-testacc-elasticache-replication-group-in-vpc"
    }
}

resource "aws_subnet" "test" {
    vpc_id = "${aws_vpc.test.id}"
    cidr_block = "192.168.0.0/20"
    availability_zone = "${data.aws_availability_zones.available.names[0]}"
  tags = {
        Name = "tf-acc-elasticache-replication-group-in-vpc"
    }
}

resource "aws_elasticache_subnet_group" "test" {
    name = "tf-test-cache-subnet-%03d"
    description = "tf-test-cache-subnet-group-descr"
    subnet_ids = ["${aws_subnet.test.id}"]
}

resource "aws_security_group" "test" {
    name = "tf-test-security-group-%03d"
    description = "tf-test-security-group-descr"
    vpc_id = "${aws_vpc.test.id}"
    ingress {
        from_port = -1
        to_port = -1
        protocol = "icmp"
        cidr_blocks = ["0.0.0.0/0"]
    }
}

resource "aws_elasticache_replication_group" "test" {
    replication_group_id = "tf-%s"
    replication_group_description = "test description"
    node_type = "cache.m1.small"
    number_cache_clusters = 1
    port = 6379
    subnet_group_name = "${aws_elasticache_subnet_group.test.name}"
    security_group_ids = ["${aws_security_group.test.id}"]
    availability_zones = ["${data.aws_availability_zones.available.names[0]}"]
    auto_minor_version_upgrade = false
}
`, acctest.RandInt(), acctest.RandInt(), acctest.RandString(10))

var testAccAWSElasticacheReplicationGroupMultiAZInVPCConfig = fmt.Sprintf(`
data "aws_availability_zones" "available" {
  # InvalidParameterValue: Specified node type cache.m1.small is not available in AZ us-east-1b.
  blacklisted_zone_ids = ["use1-az1"]
  state                = "available"
}
resource "aws_vpc" "test" {
    cidr_block = "192.168.0.0/16"
  tags = {
        Name = "terraform-testacc-elasticache-replication-group-multi-az-in-vpc"
    }
}
resource "aws_subnet" "test" {
    vpc_id = "${aws_vpc.test.id}"
    cidr_block = "192.168.0.0/20"
    availability_zone = "${data.aws_availability_zones.available.names[0]}"
  tags = {
        Name = "tf-acc-elasticache-replication-group-multi-az-in-vpc-foo"
    }
}
resource "aws_subnet" "test2" {
    vpc_id = "${aws_vpc.test.id}"
    cidr_block = "192.168.16.0/20"
    availability_zone = "${data.aws_availability_zones.available.names[1]}"
  tags = {
        Name = "tf-acc-elasticache-replication-group-multi-az-in-vpc-bar"
    }
}
resource "aws_elasticache_subnet_group" "test" {
    name = "tf-test-cache-subnet-%03d"
    description = "tf-test-cache-subnet-group-descr"
    subnet_ids = [
        "${aws_subnet.test.id}",
        "${aws_subnet.test2.id}"
    ]
}
resource "aws_security_group" "test" {
    name = "tf-test-security-group-%03d"
    description = "tf-test-security-group-descr"
    vpc_id = "${aws_vpc.test.id}"
    ingress {
        from_port = -1
        to_port = -1
        protocol = "icmp"
        cidr_blocks = ["0.0.0.0/0"]
    }
}
resource "aws_elasticache_replication_group" "test" {
    replication_group_id = "tf-%s"
    replication_group_description = "test description"
    node_type = "cache.m1.small"
    number_cache_clusters = 2
    port = 6379
    subnet_group_name = "${aws_elasticache_subnet_group.test.name}"
    security_group_ids = ["${aws_security_group.test.id}"]
    availability_zones = ["${data.aws_availability_zones.available.names[0]}","${data.aws_availability_zones.available.names[1]}"]
    automatic_failover_enabled = true
    snapshot_window = "02:00-03:00"
    snapshot_retention_limit = 7
}
`, acctest.RandInt(), acctest.RandInt(), acctest.RandString(10))

var testAccAWSElasticacheReplicationGroupRedisClusterInVPCConfig = fmt.Sprintf(`
data "aws_availability_zones" "available" {
	# InvalidParameterValue: Specified node type cache.m3.medium is not available in AZ us-east-1b.
	blacklisted_zone_ids = ["use1-az1"]
	state                = "available"
  }
  resource "aws_vpc" "test" {
	  cidr_block = "192.168.0.0/16"
	tags = {
		  Name = "terraform-testacc-elasticache-replication-group-redis-cluster-in-vpc"
	  }
  }
  resource "aws_subnet" "test" {
	  vpc_id = "${aws_vpc.test.id}"
	  cidr_block = "192.168.0.0/20"
	  availability_zone = "${data.aws_availability_zones.available.names[0]}"
	tags = {
		  Name = "tf-acc-elasticache-replication-group-redis-cluster-in-vpc-foo"
	  }
  }
  resource "aws_subnet" "test2" {
	  vpc_id = "${aws_vpc.test.id}"
	  cidr_block = "192.168.16.0/20"
	  availability_zone = "${data.aws_availability_zones.available.names[1]}"
	tags = {
		  Name = "tf-acc-elasticache-replication-group-redis-cluster-in-vpc-bar"
	  }
  }
  resource "aws_elasticache_subnet_group" "test" {
	  name = "tf-test-cache-subnet-%03d"
	  description = "tf-test-cache-subnet-group-descr"
	  subnet_ids = [
		  "${aws_subnet.test.id}",
		  "${aws_subnet.test2.id}"
	  ]
  }
  resource "aws_security_group" "test" {
	  name = "tf-test-security-group-%03d"
	  description = "tf-test-security-group-descr"
	  vpc_id = "${aws_vpc.test.id}"
	  ingress {
		  from_port = -1
		  to_port = -1
		  protocol = "icmp"
		  cidr_blocks = ["0.0.0.0/0"]
	  }
  }
  resource "aws_elasticache_replication_group" "test" {
	  replication_group_id = "tf-%s"
	  replication_group_description = "test description"
	  node_type = "cache.m3.medium"
	  number_cache_clusters = "2"
	  port = 6379
	  subnet_group_name = "${aws_elasticache_subnet_group.test.name}"
	  security_group_ids = ["${aws_security_group.test.id}"]
	  availability_zones = ["${data.aws_availability_zones.available.names[0]}","${data.aws_availability_zones.available.names[1]}"]
	  automatic_failover_enabled = false
	  snapshot_window = "02:00-03:00"
	  snapshot_retention_limit = 7
	  engine_version = "3.2.4"
	  maintenance_window = "thu:03:00-thu:04:00"
  }
  `, acctest.RandInt(), acctest.RandInt(), acctest.RandString(10))

func testAccAWSElasticacheReplicationGroupNativeRedisClusterErrorConfig(rInt int, rName string) string {
	return fmt.Sprintf(`
data "aws_availability_zones" "available" {
  state = "available"
}

resource "aws_vpc" "test" {
  cidr_block = "192.168.0.0/16"

  tags = {
    Name = "terraform-testacc-elasticache-replication-group-native-redis-cluster-err"
  }
}

resource "aws_subnet" "test" {
  vpc_id            = "${aws_vpc.test.id}"
  cidr_block        = "192.168.0.0/20"
  availability_zone = "${data.aws_availability_zones.available.names[0]}"

  tags = {
    Name = "tf-acc-elasticache-replication-group-native-redis-cluster-err-test"
  }
}

resource "aws_subnet" "test2" {
  vpc_id            = "${aws_vpc.test.id}"
  cidr_block        = "192.168.16.0/20"
  availability_zone = "${data.aws_availability_zones.available.names[1]}"

  tags = {
    Name = "tf-acc-elasticache-replication-group-native-redis-cluster-err-test"
  }
}

resource "aws_elasticache_subnet_group" "test" {
  name        = "tf-test-cache-subnet-%03d"
  description = "tf-test-cache-subnet-group-descr"

  subnet_ids = [
    "${aws_subnet.test.id}",
    "${aws_subnet.test.id}",
  ]
}

resource "aws_security_group" "test" {
  name        = "tf-test-security-group-%03d"
  description = "tf-test-security-group-descr"
  vpc_id      = "${aws_vpc.test.id}"

  ingress {
    from_port   = -1
    to_port     = -1
    protocol    = "icmp"
    cidr_blocks = ["0.0.0.0/0"]
  }
}

resource "aws_elasticache_replication_group" "test" {
  replication_group_id          = "tf-%s"
  replication_group_description = "test description"
  node_type                     = "cache.t2.micro"
  port                          = 6379
  subnet_group_name             = "${aws_elasticache_subnet_group.test.name}"
  security_group_ids            = ["${aws_security_group.test.id}"]
  automatic_failover_enabled    = true

  cluster_mode {
    replicas_per_node_group = 1
    num_node_groups         = 2
  }

  number_cache_clusters = 3
}
`, rInt, rInt, rName)
}

func testAccAWSElasticacheReplicationGroupNativeRedisClusterConfig(rName string, numNodeGroups, replicasPerNodeGroup int) string {
	return fmt.Sprintf(`
data "aws_availability_zones" "available" {
  state = "available"
}

resource "aws_vpc" "test" {
  cidr_block = "192.168.0.0/16"

  tags = {
    Name = "terraform-testacc-elasticache-replication-group-native-redis-cluster"
  }
}

resource "aws_subnet" "test" {
  vpc_id            = "${aws_vpc.test.id}"
  cidr_block        = "192.168.0.0/20"
  availability_zone = "${data.aws_availability_zones.available.names[0]}"

  tags = {
    Name = "tf-acc-elasticache-replication-group-native-redis-cluster-test"
  }
}

resource "aws_subnet" "test2" {
  vpc_id            = "${aws_vpc.test.id}"
  cidr_block        = "192.168.16.0/20"
  availability_zone = "${data.aws_availability_zones.available.names[1]}"

  tags = {
    Name = "tf-acc-elasticache-replication-group-native-redis-cluster-test"
  }
}

resource "aws_elasticache_subnet_group" "test" {
  name        = "tf-test-%[1]s"
  description = "tf-test-cache-subnet-group-descr"

  subnet_ids = [
    "${aws_subnet.test.id}",
    "${aws_subnet.test.id}",
  ]
}

resource "aws_security_group" "test" {
  name        = "tf-test-%[1]s"
  description = "tf-test-security-group-descr"
  vpc_id      = "${aws_vpc.test.id}"

  ingress {
    from_port   = -1
    to_port     = -1
    protocol    = "icmp"
    cidr_blocks = ["0.0.0.0/0"]
  }
}

resource "aws_elasticache_replication_group" "test" {
  replication_group_id          = "tf-%[1]s"
  replication_group_description = "test description"
  node_type                     = "cache.t2.micro"
  port                          = 6379
  subnet_group_name             = "${aws_elasticache_subnet_group.test.name}"
  security_group_ids            = ["${aws_security_group.test.id}"]
  automatic_failover_enabled    = true

  cluster_mode {
    num_node_groups         = %d
    replicas_per_node_group = %d
  }
}
`, rName, numNodeGroups, replicasPerNodeGroup)
}

func testAccAWSElasticacheReplicationGroup_UseCmkKmsKeyId(rInt int, rString string) string {
	return fmt.Sprintf(`
data "aws_availability_zones" "available" {
  state = "available"
}

resource "aws_vpc" "foo" {
  cidr_block = "192.168.0.0/16"

  tags = {
    Name = "terraform-testacc-elasticache-replication-group-at-rest-encryption"
  }
}

resource "aws_subnet" "foo" {
  vpc_id            = "${aws_vpc.foo.id}"
  cidr_block        = "192.168.0.0/20"
  availability_zone = "${data.aws_availability_zones.available.names[0]}"

  tags = {
    Name = "tf-acc-elasticache-replication-group-at-rest-encryption"
  }
}

resource "aws_elasticache_subnet_group" "bar" {
  name        = "tf-test-cache-subnet-%03d"
  description = "tf-test-cache-subnet-group-descr"

  subnet_ids = [
    "${aws_subnet.foo.id}",
  ]
}

resource "aws_security_group" "bar" {
  name        = "tf-test-security-group-%03d"
  description = "tf-test-security-group-descr"
  vpc_id      = "${aws_vpc.foo.id}"

  ingress {
    from_port   = -1
    to_port     = -1
    protocol    = "icmp"
    cidr_blocks = ["0.0.0.0/0"]
  }
}

resource "aws_kms_key" "bar" {
  description         = "tf-test-cmk-kms-key-id"
}

resource "aws_elasticache_replication_group" "bar" {
  replication_group_id          = "tf-%s"
  replication_group_description = "test description"
  node_type                     = "cache.t2.micro"
  number_cache_clusters         = "1"
  port                          = 6379
  subnet_group_name             = "${aws_elasticache_subnet_group.bar.name}"
  security_group_ids            = ["${aws_security_group.bar.id}"]
  parameter_group_name          = "default.redis3.2"
  availability_zones            = ["${data.aws_availability_zones.available.names[0]}"]
  engine_version                = "3.2.6"
	at_rest_encryption_enabled    = true
	kms_key_id										= "${aws_kms_key.bar.arn}"
}
`, rInt, rInt, rString)
}

func testAccAWSElasticacheReplicationGroup_EnableAtRestEncryptionConfig(rInt int, rString string) string {
	return fmt.Sprintf(`
data "aws_availability_zones" "available" {
  state = "available"
}

resource "aws_vpc" "test" {
  cidr_block = "192.168.0.0/16"

  tags = {
    Name = "terraform-testacc-elasticache-replication-group-at-rest-encryption"
  }
}

resource "aws_subnet" "test" {
  vpc_id            = "${aws_vpc.test.id}"
  cidr_block        = "192.168.0.0/20"
  availability_zone = "${data.aws_availability_zones.available.names[0]}"

  tags = {
    Name = "tf-acc-elasticache-replication-group-at-rest-encryption"
  }
}

resource "aws_elasticache_subnet_group" "test" {
  name        = "tf-test-cache-subnet-%03d"
  description = "tf-test-cache-subnet-group-descr"

  subnet_ids = [
    "${aws_subnet.test.id}",
  ]
}

resource "aws_security_group" "test" {
  name        = "tf-test-security-group-%03d"
  description = "tf-test-security-group-descr"
  vpc_id      = "${aws_vpc.test.id}"

  ingress {
    from_port   = -1
    to_port     = -1
    protocol    = "icmp"
    cidr_blocks = ["0.0.0.0/0"]
  }
}

resource "aws_elasticache_replication_group" "test" {
  replication_group_id          = "tf-%s"
  replication_group_description = "test description"
  node_type                     = "cache.t2.micro"
  number_cache_clusters         = "1"
  port                          = 6379
  subnet_group_name             = "${aws_elasticache_subnet_group.test.name}"
  security_group_ids            = ["${aws_security_group.test.id}"]
  parameter_group_name          = "default.redis3.2"
  availability_zones            = ["${data.aws_availability_zones.available.names[0]}"]
  engine_version                = "3.2.6"
  at_rest_encryption_enabled    = true
}
`, rInt, rInt, rString)
}

func testAccAWSElasticacheReplicationGroup_EnableAuthTokenTransitEncryptionConfig(rInt int, rString10 string, rString16 string) string {
	return fmt.Sprintf(`
data "aws_availability_zones" "available" {
  state = "available"
}

resource "aws_vpc" "test" {
  cidr_block = "192.168.0.0/16"

  tags = {
    Name = "terraform-testacc-elasticache-replication-group-auth-token-transit-encryption"
  }
}

resource "aws_subnet" "test" {
  vpc_id            = "${aws_vpc.test.id}"
  cidr_block        = "192.168.0.0/20"
  availability_zone = "${data.aws_availability_zones.available.names[0]}"

  tags = {
    Name = "tf-acc-elasticache-replication-group-auth-token-transit-encryption"
  }
}

resource "aws_elasticache_subnet_group" "test" {
  name        = "tf-test-cache-subnet-%03d"
  description = "tf-test-cache-subnet-group-descr"

  subnet_ids = [
    "${aws_subnet.test.id}",
  ]
}

resource "aws_security_group" "test" {
  name        = "tf-test-security-group-%03d"
  description = "tf-test-security-group-descr"
  vpc_id      = "${aws_vpc.test.id}"

  ingress {
    from_port   = -1
    to_port     = -1
    protocol    = "icmp"
    cidr_blocks = ["0.0.0.0/0"]
  }
}

resource "aws_elasticache_replication_group" "test" {
  replication_group_id          = "tf-%s"
  replication_group_description = "test description"
  node_type                     = "cache.t2.micro"
  number_cache_clusters         = "1"
  port                          = 6379
  subnet_group_name             = "${aws_elasticache_subnet_group.test.name}"
  security_group_ids            = ["${aws_security_group.test.id}"]
  parameter_group_name          = "default.redis3.2"
  availability_zones            = ["${data.aws_availability_zones.available.names[0]}"]
  engine_version                = "3.2.6"
  transit_encryption_enabled    = true
  auth_token                    = "%s"
}
`, rInt, rInt, rString10, rString16)
}

func testAccAWSElasticacheReplicationGroupConfig_NumberCacheClusters(rName string, numberCacheClusters int, autoFailover bool) string {
	return fmt.Sprintf(`
data "aws_availability_zones" "available" {
  # InvalidParameterValue: Specified node type cache.m3.medium is not available in AZ us-east-1b.
  blacklisted_zone_ids = ["use1-az1"]
  state                = "available"
}

resource "aws_vpc" "test" {
  cidr_block = "192.168.0.0/16"

  tags = {
    Name = "terraform-testacc-elasticache-replication-group-number-cache-clusters"
  }
}

resource "aws_subnet" "test" {
  count = 2

  availability_zone = "${data.aws_availability_zones.available.names[count.index]}"
  cidr_block        = "192.168.${count.index}.0/24"
  vpc_id            = "${aws_vpc.test.id}"

  tags = {
    Name = "tf-acc-elasticache-replication-group-number-cache-clusters"
  }
}

resource "aws_elasticache_subnet_group" "test" {
  name       = "%[1]s"
  subnet_ids = ["${aws_subnet.test.*.id[0]}", "${aws_subnet.test.*.id[1]}"]
}

resource "aws_elasticache_replication_group" "test" {
  # InvalidParameterCombination: Automatic failover is not supported for T1 and T2 cache node types.
  automatic_failover_enabled    = %[2]t
  node_type                     = "cache.m3.medium"
  number_cache_clusters         = %[3]d
  replication_group_id          = "%[1]s"
  replication_group_description = "Terraform Acceptance Testing - number_cache_clusters"
  subnet_group_name             = "${aws_elasticache_subnet_group.test.name}"
}
`, rName, autoFailover, numberCacheClusters)
}<|MERGE_RESOLUTION|>--- conflicted
+++ resolved
@@ -344,13 +344,9 @@
 					resource.TestCheckResourceAttr(
 						resourceName, "snapshot_retention_limit", "7"),
 					resource.TestCheckResourceAttrSet(
-<<<<<<< HEAD
-						"aws_elasticache_replication_group.bar", "primary_endpoint_address"),
-					resource.TestCheckResourceAttrSet(
-						"aws_elasticache_replication_group.bar", "reader_endpoint_address"),
-=======
 						resourceName, "primary_endpoint_address"),
->>>>>>> d9d419d7
+          resource.TestCheckResourceAttrSet(
+						resourceName, "reader_endpoint_address"),
 				),
 			},
 			{
@@ -385,13 +381,9 @@
 					resource.TestCheckResourceAttr(
 						resourceName, "snapshot_retention_limit", "7"),
 					resource.TestCheckResourceAttrSet(
-<<<<<<< HEAD
-						"aws_elasticache_replication_group.bar", "primary_endpoint_address"),
-					resource.TestCheckResourceAttrSet(
-						"aws_elasticache_replication_group.bar", "reader_endpoint_address"),
-=======
 						resourceName, "primary_endpoint_address"),
->>>>>>> d9d419d7
+  				resource.TestCheckResourceAttrSet(
+						resourceName, "reader_endpoint_address"),
 				),
 			},
 			{
