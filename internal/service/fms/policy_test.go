--- conflicted
+++ resolved
@@ -32,19 +32,12 @@
 			{
 				Config: testAccFmsPolicyConfig(rName, rName),
 				Check: resource.ComposeTestCheckFunc(
-<<<<<<< HEAD
 					testAccCheckPolicyExists(resourceName),
 					acctest.CheckResourceAttrRegionalARNIgnoreRegionAndAccount(resourceName, "arn", "fms", "policy/.+"),
 					resource.TestCheckResourceAttr(resourceName, "delete_unused_fm_managed_resources", "false"),
 					resource.TestCheckResourceAttr(resourceName, "name", rName),
 					resource.TestCheckResourceAttr(resourceName, "security_service_policy_data.#", "1"),
-=======
-					testAccCheckPolicyExists("aws_fms_policy.test"),
-					acctest.CheckResourceAttrRegionalARNIgnoreRegionAndAccount("aws_fms_policy.test", "arn", "fms", "policy/.+"),
-					resource.TestCheckResourceAttr("aws_fms_policy.test", "name", fmsPolicyName),
-					resource.TestCheckResourceAttr("aws_fms_policy.test", "security_service_policy_data.#", "1"),
-					resource.TestCheckResourceAttr("aws_fms_policy.test", "tags.%", "0"),
->>>>>>> 0ddf3bed
+					resource.TestCheckResourceAttr(resourceName, "tags.%", "0"),
 				),
 			},
 			{
@@ -91,16 +84,8 @@
 }
 
 func testAccPolicy_includeMap(t *testing.T) {
-<<<<<<< HEAD
 	rName := sdkacctest.RandomWithPrefix(acctest.ResourcePrefix)
 	resourceName := "aws_fms_policy.test"
-=======
-
-	// fmsPolicyName := fmt.Sprintf("tf-fms-%s", sdkacctest.RandString(5))
-	fmsPolicyName := sdkacctest.RandomWithPrefix(acctest.ResourcePrefix)
-	// wafRuleGroupName := fmt.Sprintf("tf-waf-rg-%s", sdkacctest.RandString(5))
-	wafRuleGroupName := sdkacctest.RandomWithPrefix("tf-waf-rg-")
->>>>>>> 0ddf3bed
 
 	resource.Test(t, resource.TestCase{
 		PreCheck: func() {
@@ -132,21 +117,9 @@
 }
 
 func testAccPolicy_update(t *testing.T) {
-<<<<<<< HEAD
 	rName1 := sdkacctest.RandomWithPrefix(acctest.ResourcePrefix)
 	rName2 := sdkacctest.RandomWithPrefix(acctest.ResourcePrefix)
 	resourceName := "aws_fms_policy.test"
-=======
-
-	// fmsPolicyName := fmt.Sprintf("tf-fms-%s", sdkacctest.RandString(5))
-	// fmsPolicyName := sdkacctest.RandomWithPrefix(acctest.ResourcePrefix)
-	// wafRuleGroupName := fmt.Sprintf("tf-waf-rg-%s", sdkacctest.RandString(5))
-	// wafRuleGroupName := sdkacctest.RandomWithPrefix("tf-waf-rg-")
-
-	fmsPolicyName := sdkacctest.RandomWithPrefix(acctest.ResourcePrefix)
-	fmsPolicyName2 := fmt.Sprintf("%s2", sdkacctest.RandomWithPrefix(acctest.ResourcePrefix))
-	wafRuleGroupName := sdkacctest.RandomWithPrefix("tf-waf-rg")
->>>>>>> 0ddf3bed
 
 	resource.Test(t, resource.TestCase{
 		PreCheck: func() {
@@ -175,15 +148,8 @@
 }
 
 func testAccPolicy_resourceTags(t *testing.T) {
-<<<<<<< HEAD
 	rName := sdkacctest.RandomWithPrefix(acctest.ResourcePrefix)
 	resourceName := "aws_fms_policy.test"
-=======
-	// fmsPolicyName := fmt.Sprintf("tf-fms-%s", sdkacctest.RandString(5))
-	fmsPolicyName := sdkacctest.RandomWithPrefix(acctest.ResourcePrefix)
-	// wafRuleGroupName := fmt.Sprintf("tf-waf-rg-%s", sdkacctest.RandString(5))
-	wafRuleGroupName := sdkacctest.RandomWithPrefix("tf-waf-rg-")
->>>>>>> 0ddf3bed
 
 	resource.Test(t, resource.TestCase{
 		PreCheck: func() {
@@ -197,26 +163,16 @@
 		CheckDestroy: testAccCheckPolicyDestroy,
 		Steps: []resource.TestStep{
 			{
-<<<<<<< HEAD
 				Config: testAccFmsPolicyConfigResourceTags1(rName, "key1", "value1"),
-=======
-				Config: testAccFmsPolicyConfig_resourceTags(fmsPolicyName, wafRuleGroupName),
->>>>>>> 0ddf3bed
 				Check: resource.ComposeTestCheckFunc(
 					testAccCheckPolicyExists(resourceName),
-					resource.TestCheckResourceAttr(resourceName, "name", rName),
 					resource.TestCheckResourceAttr(resourceName, "resource_tags.%", "1"),
 					resource.TestCheckResourceAttr(resourceName, "resource_tags.key1", "value1"),
 				),
 			},
 			{
-<<<<<<< HEAD
 				Config: testAccFmsPolicyConfigResourceTags2(rName, "key1", "value1updated", "key2", "value2"),
-=======
-				Config: testAccFmsPolicyConfig_resourceTagsChanged(fmsPolicyName, wafRuleGroupName),
->>>>>>> 0ddf3bed
-				Check: resource.ComposeTestCheckFunc(
-					testAccCheckPolicyExists(resourceName),
+				Check: resource.ComposeTestCheckFunc(
 					resource.TestCheckResourceAttr(resourceName, "resource_tags.%", "2"),
 					resource.TestCheckResourceAttr(resourceName, "resource_tags.key1", "value1updated"),
 					resource.TestCheckResourceAttr(resourceName, "resource_tags.key2", "value2"),
@@ -226,42 +182,35 @@
 	})
 }
 
-func testAccAWSFmsPolicy_tags(t *testing.T) {
-
-	// fmsPolicyName := fmt.Sprintf("tf-fms-%s", sdkacctest.RandString(5))
-	fmsPolicyName := sdkacctest.RandomWithPrefix(acctest.ResourcePrefix)
-	// wafRuleGroupName := fmt.Sprintf("tf-waf-rg-%s", sdkacctest.RandString(5))
-	wafRuleGroupName := sdkacctest.RandomWithPrefix("tf-waf-rg-")
-
+func testAccPolicy_tags(t *testing.T) {
+	rName := sdkacctest.RandomWithPrefix(acctest.ResourcePrefix)
 	resourceName := "aws_fms_policy.test"
 
 	resource.Test(t, resource.TestCase{
 		PreCheck: func() {
 			acctest.PreCheck(t)
 			testAccPreCheckFmsAdmin(t)
-			acctest.PreCheckOrganizationsAccount(t)
+			acctest.PreCheckOrganizationsEnabled(t)
+			acctest.PreCheckOrganizationManagementAccount(t)
 		},
 		ErrorCheck:   acctest.ErrorCheck(t, fms.EndpointsID),
 		Providers:    acctest.Providers,
 		CheckDestroy: testAccCheckPolicyDestroy,
 		Steps: []resource.TestStep{
 			{
-				Config: testAccFmsPolicyConfig_tags1(fmsPolicyName, wafRuleGroupName, "key1", "test"),
+				Config: testAccFmsPolicyConfigTags1(rName, "key1", "value1"),
+				Check: resource.ComposeTestCheckFunc(
+					resource.TestCheckResourceAttr(resourceName, "tags.%", "1"),
+					resource.TestCheckResourceAttr(resourceName, "tags.key1", "value1"),
+				),
+			},
+			{
+				Config: testAccFmsPolicyConfigTags2(rName, "key1", "value1updated", "key2", "value2"),
 				Check: resource.ComposeTestCheckFunc(
 					testAccCheckPolicyExists(resourceName),
-					resource.TestCheckResourceAttr(resourceName, "name", fmsPolicyName),
-					resource.TestCheckResourceAttr(resourceName, "tags.%", "1"),
-					resource.TestCheckResourceAttr(resourceName, "tags.key1", "test"),
-				),
-			},
-			{
-				Config: testAccFmsPolicyConfig_tags2(fmsPolicyName, wafRuleGroupName, "key1", "changed", "key2", "test2"),
-				Check: resource.ComposeTestCheckFunc(
-					testAccCheckPolicyExists(resourceName),
-					resource.TestCheckResourceAttr(resourceName, "name", fmsPolicyName),
 					resource.TestCheckResourceAttr(resourceName, "tags.%", "2"),
-					resource.TestCheckResourceAttr(resourceName, "tags.key1", "changed"),
-					resource.TestCheckResourceAttr(resourceName, "tags.key2", "test2"),
+					resource.TestCheckResourceAttr(resourceName, "tags.key1", "value1updated"),
+					resource.TestCheckResourceAttr(resourceName, "tags.key2", "value2"),
 				),
 			},
 		},
@@ -486,15 +435,8 @@
 `, rName))
 }
 
-<<<<<<< HEAD
 func testAccFmsPolicyConfigResourceTags1(rName, tagKey1, tagValue1 string) string {
 	return acctest.ConfigCompose(testAccFmsPolicyConfigOrgMgmtAccountBase(), fmt.Sprintf(`
-=======
-func testAccFmsPolicyConfig_resourceTags(name string, group string) string {
-	return acctest.ConfigCompose(
-		testAccFmsPolicyConfigBase(),
-		fmt.Sprintf(`
->>>>>>> 0ddf3bed
 resource "aws_fms_policy" "test" {
   exclude_resource_tags = false
   name                  = %[1]q
@@ -520,15 +462,8 @@
 `, rName, tagKey1, tagValue1))
 }
 
-<<<<<<< HEAD
 func testAccFmsPolicyConfigResourceTags2(rName, tagKey1, tagValue1, tagKey2, tagValue2 string) string {
 	return acctest.ConfigCompose(testAccFmsPolicyConfigOrgMgmtAccountBase(), fmt.Sprintf(`
-=======
-func testAccFmsPolicyConfig_resourceTagsChanged(name string, group string) string {
-	return acctest.ConfigCompose(
-		testAccFmsPolicyConfigBase(),
-		fmt.Sprintf(`
->>>>>>> 0ddf3bed
 resource "aws_fms_policy" "test" {
   exclude_resource_tags = false
   name                  = %[1]q
@@ -552,60 +487,60 @@
   metric_name = "MyTest"
   name        = %[1]q
 }
-<<<<<<< HEAD
 `, rName, tagKey1, tagValue1, tagKey2, tagValue2))
-=======
-`, name, group))
-}
-
-func testAccFmsPolicyConfig_tags1(name string, group string, tagKey string, tagValue string) string {
-	return acctest.ConfigCompose(
-		testAccFmsPolicyConfigBase(),
-		fmt.Sprintf(`
-resource "aws_fms_policy" "test" {
-  exclude_resource_tags = false
-  name                  = "%[1]s"
-  remediation_enabled   = false
-  resource_type_list    = ["AWS::ElasticLoadBalancingV2::LoadBalancer"]
+}
+
+func testAccFmsPolicyConfigTags1(rName, tagKey1, tagValue1 string) string {
+	return acctest.ConfigCompose(testAccFmsPolicyConfigOrgMgmtAccountBase(), fmt.Sprintf(`
+resource "aws_fms_policy" "test" {
+  exclude_resource_tags = false
+  name                  = %[1]q
+  remediation_enabled   = false
+  resource_type_list    = ["AWS::ElasticLoadBalancingV2::LoadBalancer"]
+
   security_service_policy_data {
     type                 = "WAF"
     managed_service_data = "{\"type\": \"WAF\", \"ruleGroups\": [{\"id\":\"${aws_wafregional_rule_group.test.id}\", \"overrideAction\" : {\"type\": \"COUNT\"}}],\"defaultAction\": {\"type\": \"BLOCK\"}, \"overrideCustomerWebACLAssociation\": false}"
   }
+
   tags = {
-	%[3]s = %[4]q
-  }
-  depends_on = [aws_fms_admin_account.test]
-}
-resource "aws_wafregional_rule_group" "test" {
-  metric_name = "MyTest"
-  name        = "%[2]s"
-}
-`, name, group, tagKey, tagValue))
-}
-
-func testAccFmsPolicyConfig_tags2(name string, group string, tagKey1 string, tagValue1 string, tagKey2 string, tagValue2 string) string {
-	return acctest.ConfigCompose(
-		testAccFmsPolicyConfigBase(),
-		fmt.Sprintf(`
-resource "aws_fms_policy" "test" {
-  exclude_resource_tags = false
-  name                  = "%[1]s"
-  remediation_enabled   = false
-  resource_type_list    = ["AWS::ElasticLoadBalancingV2::LoadBalancer"]
+    %[2]q = %[3]q
+  }
+
+  depends_on = [aws_fms_admin_account.test]
+}
+
+resource "aws_wafregional_rule_group" "test" {
+  metric_name = "MyTest"
+  name        = %[1]q
+}
+`, rName, tagKey1, tagValue1))
+}
+
+func testAccFmsPolicyConfigTags2(rName, tagKey1, tagValue1, tagKey2, tagValue2 string) string {
+	return acctest.ConfigCompose(testAccFmsPolicyConfigOrgMgmtAccountBase(), fmt.Sprintf(`
+resource "aws_fms_policy" "test" {
+  exclude_resource_tags = false
+  name                  = %[1]q
+  remediation_enabled   = false
+  resource_type_list    = ["AWS::ElasticLoadBalancingV2::LoadBalancer"]
+
   security_service_policy_data {
     type                 = "WAF"
     managed_service_data = "{\"type\": \"WAF\", \"ruleGroups\": [{\"id\":\"${aws_wafregional_rule_group.test.id}\", \"overrideAction\" : {\"type\": \"COUNT\"}}],\"defaultAction\": {\"type\": \"BLOCK\"}, \"overrideCustomerWebACLAssociation\": false}"
   }
+
   tags = {
-	%[3]s = %[4]q
-    %[5]s = %[6]q
-  }
-  depends_on = [aws_fms_admin_account.test]
-}
-resource "aws_wafregional_rule_group" "test" {
-  metric_name = "MyTest"
-  name        = "%[2]s"
-}
-`, name, group, tagKey1, tagValue1, tagKey2, tagValue2))
->>>>>>> 0ddf3bed
+    %[2]q = %[3]q
+    %[4]q = %[5]q
+  }
+
+  depends_on = [aws_fms_admin_account.test]
+}
+
+resource "aws_wafregional_rule_group" "test" {
+  metric_name = "MyTest"
+  name        = %[1]q
+}
+`, rName, tagKey1, tagValue1, tagKey2, tagValue2))
 }