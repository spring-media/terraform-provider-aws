--- conflicted
+++ resolved
@@ -5,8 +5,4 @@
 const SDKName = "aws-sdk-go"
 
 // SDKVersion is the version of this SDK
-<<<<<<< HEAD
-const SDKVersion = "1.15.86"
-=======
-const SDKVersion = "1.15.87"
->>>>>>> 7cd3d721
+const SDKVersion = "1.15.87"